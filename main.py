import sys
from collections import abc
from typing import Dict, Optional
import logging

import pandas as pd
import numpy as np
import evaluation
import scipy

from covariance_model import get_covariance
from optimizer import get_positions
from price_model import get_prices

# TODO: fill in
NAMES_TO_FILE_NAMES = {
    "prices": "example_prices.csv",  # TODO: change
}

_log = logging.getLogger(__name__)
_log.setLevel(logging.INFO)


def main(
    pricing_model_name: str,
    covariance_model_name: str,
    save_path: Optional[str] = None,
    **kwargs,
) -> int:
    datas: Dict[str, pd.DataFrame] = _load_data()

    datas['predicted_prices'] = get_prices(
        pricing_model_name=pricing_model_name,
        datas=datas,
        **kwargs,
    )

    datas['covariance'] = get_covariance(
        covariance_model_name=covariance_model_name,
        datas=datas,
        **kwargs,
    )

    positions = get_positions(
        datas=datas,
        **kwargs,
    )

    _save(positions)

    return 0


def _load_data() -> abc.Mapping[str, pd.DataFrame]:
    """Load data from files."""
    _log.info(f'Loading data from {NAMES_TO_FILE_NAMES.keys()}')
    return {
        name: pd.read_csv(file_name)
        for name, file_name in NAMES_TO_FILE_NAMES.items()
    }


def _save(positions: pd.DataFrame, save_path: Optional[str]) -> None:

    if save_path:
        _log.info(f'Saving positions to {save_path}')
        positions.to_csv(save_path)


if __name__ == '__main__':
    pricing_model_name = ""
    covariance_model_name = ""
    save_path = None

    # add hyperparameters here! Make sure there are no name collisions
    kwargs = {
        'vol_window': 50,
        'trend_window': 100,
<<<<<<< HEAD
        'price_window_size': 10,
=======
        'cov_window_size' : 20
>>>>>>> f76310ee
    }

    sys.exit(
        main(pricing_model_name, covariance_model_name, **kwargs)
    )<|MERGE_RESOLUTION|>--- conflicted
+++ resolved
@@ -76,11 +76,8 @@
     kwargs = {
         'vol_window': 50,
         'trend_window': 100,
-<<<<<<< HEAD
         'price_window_size': 10,
-=======
         'cov_window_size' : 20
->>>>>>> f76310ee
     }
 
     sys.exit(
